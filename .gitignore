.DS_Store
dist
tmp
<<<<<<< HEAD
tests/manifests
tests/kubeconfig
config
=======
tests/*
>>>>>>> f84b4c63
<|MERGE_RESOLUTION|>--- conflicted
+++ resolved
@@ -1,10 +1,4 @@
 .DS_Store
 dist
 tmp
-<<<<<<< HEAD
-tests/manifests
-tests/kubeconfig
-config
-=======
-tests/*
->>>>>>> f84b4c63
+tests/*