package adapter

import (
	"context"
	"encoding/json"
	"errors"
	"fmt"

	"github.com/docker/docker/api/types"
	"github.com/docker/docker/api/types/filters"
	adaptererr "github.com/portainer/k2d/internal/adapter/errors"
	k2dtypes "github.com/portainer/k2d/internal/adapter/types"
	"github.com/portainer/k2d/internal/k8s"
	"github.com/portainer/k2d/internal/logging"
	corev1 "k8s.io/api/core/v1"
	metav1 "k8s.io/apimachinery/pkg/apis/meta/v1"
	"k8s.io/kubernetes/pkg/apis/core"
)

func (adapter *KubeDockerAdapter) DeleteService(ctx context.Context, serviceName, namespace string) error {
	container, err := adapter.getContainerFromServiceName(ctx, serviceName, namespace)
	if err != nil {
		adapter.logger.Warnf("unable to get container from service name: %s", err)
		return nil
	}

	adapter.logger.Infow("found the container with the associated service. The container will be re-created and the associated service configuration will be removed.",
		"container_id", container.ID,
		"service_name", serviceName,
	)

	cfg, err := adapter.buildContainerConfigurationFromExistingContainer(ctx, container.ID)
	if err != nil {
		return fmt.Errorf("unable to build container configuration from existing container: %w", err)
	}

	delete(cfg.ContainerConfig.Labels, k2dtypes.ServiceNameLabelKey)
	delete(cfg.ContainerConfig.Labels, k2dtypes.ServiceLastAppliedConfigLabelKey)

	networkName := buildNetworkName(namespace)
	cfg.NetworkConfig.EndpointsConfig[networkName].Aliases = []string{}

	return adapter.reCreateContainerWithNewConfiguration(ctx, container.ID, cfg)
}

func (adapter *KubeDockerAdapter) CreateContainerFromService(ctx context.Context, service *corev1.Service) error {
	logger := logging.LoggerFromContext(ctx)

	// headless services are not supported
	if service.Spec.ClusterIP == "None" {
		logger.Infow("headless service detected. The service will be ignored",
			"service_name", service.Name,
		)
		return nil
	}

	// ExternalName services are not supported
	if service.Spec.Type == corev1.ServiceTypeExternalName {
		logger.Infow("externalName service detected. The service will be ignored",
			"service_name", service.Name,
		)
		return nil
	}

	containers, err := adapter.cli.ContainerList(ctx, types.ContainerListOptions{All: true})
	if err != nil {
		return fmt.Errorf("unable to list containers: %w", err)
	}

	matchingContainer := findContainerMatchingSelector(containers, service.Spec.Selector)

	if matchingContainer == nil {
		return errors.New("no container was found matching the service selector")
	}

	if service.Labels["app.kubernetes.io/managed-by"] == "Helm" {
		serviceData, err := json.Marshal(service)
		if err != nil {
			return fmt.Errorf("unable to marshal service: %w", err)
		}
		service.ObjectMeta.Annotations["kubectl.kubernetes.io/last-applied-configuration"] = string(serviceData)
	}

	if service.ObjectMeta.Annotations["kubectl.kubernetes.io/last-applied-configuration"] == matchingContainer.Labels[k2dtypes.ServiceLastAppliedConfigLabelKey] {
		logger.Infow("the container matching the service selector already exists with the same service configuration. The update will be skipped",
			"container_id", matchingContainer.ID,
			"service_name", service.Name,
		)
		return nil
	}

	logger.Infow("container found matching the service selector with a different service configuration. The container will be re-created",
		"container_id", matchingContainer.ID,
	)

	cfg, err := adapter.buildContainerConfigurationFromExistingContainer(ctx, matchingContainer.ID)
	if err != nil {
		return fmt.Errorf("unable to build container configuration from existing container: %w", err)
	}

	cfg.ContainerConfig.Labels[k2dtypes.ServiceNameLabelKey] = service.Name
	cfg.ContainerConfig.Labels[k2dtypes.ServiceLastAppliedConfigLabelKey] = service.ObjectMeta.Annotations["kubectl.kubernetes.io/last-applied-configuration"]

	internalServiceSpec := core.ServiceSpec{}
	err = adapter.ConvertK8SResource(&service.Spec, &internalServiceSpec)
	if err != nil {
		return fmt.Errorf("unable to convert versioned service spec to internal service spec: %w", err)
	}

	usedPorts := make(map[int]struct{})
	for _, container := range containers {
		for _, port := range container.Ports {
			usedPorts[int(port.PublicPort)] = struct{}{}
		}
	}

	err = adapter.converter.ConvertServiceSpecIntoContainerConfiguration(internalServiceSpec, &cfg, usedPorts)
	if err != nil {
		return fmt.Errorf("unable to convert service spec into container configuration: %w", err)
	}

	networkName := buildNetworkName(service.Namespace)
	cfg.NetworkConfig.EndpointsConfig[networkName].Aliases = []string{
		service.Name,
		fmt.Sprintf("%s.%s", service.Name, service.Namespace),
		fmt.Sprintf("%s.%s.svc", service.Name, service.Namespace),
		fmt.Sprintf("%s.%s.svc.cluster.local", service.Name, service.Namespace),
	}

	return adapter.reCreateContainerWithNewConfiguration(ctx, matchingContainer.ID, cfg)
}

func (adapter *KubeDockerAdapter) GetService(ctx context.Context, serviceName, namespace string) (*corev1.Service, error) {
	container, err := adapter.getContainerFromServiceName(ctx, serviceName, namespace)
	if err != nil {
		return nil, fmt.Errorf("unable to get container from service name: %w", err)
	}

<<<<<<< HEAD
	for _, container := range containers {
		if container.Labels[k2dtypes.ServiceNameLabelKey] == serviceName {
			// run an inspect to fetch the error state
			containerInspect, err := adapter.cli.ContainerInspect(ctx, container.ID)
			if err != nil {
				return nil, fmt.Errorf("unable to inspect container for filling in the service status: %w", err)
			}

			if containerInspect.State.Error != "" {
				container.Labels[k2dtypes.ServiceStatusErrorMessage] = containerInspect.State.Error
			}

			service, err := adapter.getService(container)
			if err != nil {
				return nil, fmt.Errorf("unable to get service: %w", err)
			}

			if service == nil {
				return nil, nil
			}

			versionedService := corev1.Service{
				TypeMeta: metav1.TypeMeta{
					Kind:       "Service",
					APIVersion: "v1",
				},
			}

			err = adapter.ConvertK8SResource(service, &versionedService)
			if err != nil {
				return nil, fmt.Errorf("unable to convert internal object to versioned object: %w", err)
			}

			return &versionedService, nil
		}
=======
	service, err := adapter.buildServiceFromContainer(container)
	if err != nil {
		return nil, fmt.Errorf("unable to build service: %w", err)
>>>>>>> 2ebaf451
	}

	versionedService := corev1.Service{
		TypeMeta: metav1.TypeMeta{
			Kind:       "Service",
			APIVersion: "v1",
		},
	}

	err = adapter.ConvertK8SResource(service, &versionedService)
	if err != nil {
		return nil, fmt.Errorf("unable to convert internal object to versioned object: %w", err)
	}

	return &versionedService, nil
}

func (adapter *KubeDockerAdapter) GetServiceTable(ctx context.Context, namespaceName string) (*metav1.Table, error) {
	serviceList, err := adapter.listServices(ctx, namespaceName)
	if err != nil {
		return &metav1.Table{}, fmt.Errorf("unable to list services: %w", err)
	}

	return k8s.GenerateTable(&serviceList)
}

func (adapter *KubeDockerAdapter) ListServices(ctx context.Context, namespaceName string) (corev1.ServiceList, error) {
	serviceList, err := adapter.listServices(ctx, namespaceName)
	if err != nil {
		return corev1.ServiceList{}, fmt.Errorf("unable to list services: %w", err)
	}

	versionedServiceList := corev1.ServiceList{
		TypeMeta: metav1.TypeMeta{
			Kind:       "ServiceList",
			APIVersion: "v1",
		},
	}

	err = adapter.ConvertK8SResource(&serviceList, &versionedServiceList)
	if err != nil {
		return corev1.ServiceList{}, fmt.Errorf("unable to convert internal ServiceList to versioned ServiceList: %w", err)
	}

	return versionedServiceList, nil
}

func (adapter *KubeDockerAdapter) getContainerFromServiceName(ctx context.Context, serviceName, namespace string) (types.Container, error) {
	labelFilter := filters.NewArgs()
	labelFilter.Add("label", fmt.Sprintf("%s=%s", k2dtypes.ServiceNameLabelKey, serviceName))
	labelFilter.Add("label", fmt.Sprintf("%s=%s", k2dtypes.NamespaceLabelKey, namespace))

	containers, err := adapter.cli.ContainerList(ctx, types.ContainerListOptions{All: true, Filters: labelFilter})
	if err != nil {
		return types.Container{}, fmt.Errorf("unable to list containers: %w", err)
	}

	if len(containers) == 0 {
		return types.Container{}, adaptererr.ErrResourceNotFound
	}

	if len(containers) > 1 {
		return types.Container{}, fmt.Errorf("multiple containers were found with the associated service %s", serviceName)
	}

	return containers[0], nil
}

func (adapter *KubeDockerAdapter) buildServiceFromContainer(container types.Container) (*core.Service, error) {
	if container.Labels[k2dtypes.ServiceLastAppliedConfigLabelKey] == "" {
		return nil, fmt.Errorf("unable to build service, missing %s label on container %s", k2dtypes.ServiceLastAppliedConfigLabelKey, container.Names[0])
	}

	serviceData := container.Labels[k2dtypes.ServiceLastAppliedConfigLabelKey]

	versionedService := corev1.Service{}

	err := json.Unmarshal([]byte(serviceData), &versionedService)
	if err != nil {
		return nil, fmt.Errorf("unable to unmarshal versioned service: %w", err)
	}

	service := core.Service{}
	err = adapter.ConvertK8SResource(&versionedService, &service)
	if err != nil {
		return nil, fmt.Errorf("unable to convert versioned service spec to internal service spec: %w", err)
	}

	adapter.converter.UpdateServiceFromContainerInfo(&service, container)

	return &service, nil
}

func (adapter *KubeDockerAdapter) listServices(ctx context.Context, namespaceName string) (core.ServiceList, error) {
	labelFilter := filters.NewArgs()
	labelFilter.Add("label", k2dtypes.ServiceNameLabelKey)
	labelFilter.Add("label", fmt.Sprintf("%s=%s", k2dtypes.NamespaceLabelKey, namespaceName))

	containers, err := adapter.cli.ContainerList(ctx, types.ContainerListOptions{All: true, Filters: labelFilter})
	if err != nil {
		return core.ServiceList{}, fmt.Errorf("unable to list containers: %w", err)
	}

	services := []core.Service{}

	for _, container := range containers {
		service, err := adapter.buildServiceFromContainer(container)
		if err != nil {
			return core.ServiceList{}, fmt.Errorf("unable to get service: %w", err)
		}

		if service != nil {
			services = append(services, *service)
		}
	}

	serviceList := core.ServiceList{
		TypeMeta: metav1.TypeMeta{
			Kind:       "ServiceList",
			APIVersion: "v1",
		},
		Items: services,
	}

	return serviceList, nil
}<|MERGE_RESOLUTION|>--- conflicted
+++ resolved
@@ -136,47 +136,9 @@
 		return nil, fmt.Errorf("unable to get container from service name: %w", err)
 	}
 
-<<<<<<< HEAD
-	for _, container := range containers {
-		if container.Labels[k2dtypes.ServiceNameLabelKey] == serviceName {
-			// run an inspect to fetch the error state
-			containerInspect, err := adapter.cli.ContainerInspect(ctx, container.ID)
-			if err != nil {
-				return nil, fmt.Errorf("unable to inspect container for filling in the service status: %w", err)
-			}
-
-			if containerInspect.State.Error != "" {
-				container.Labels[k2dtypes.ServiceStatusErrorMessage] = containerInspect.State.Error
-			}
-
-			service, err := adapter.getService(container)
-			if err != nil {
-				return nil, fmt.Errorf("unable to get service: %w", err)
-			}
-
-			if service == nil {
-				return nil, nil
-			}
-
-			versionedService := corev1.Service{
-				TypeMeta: metav1.TypeMeta{
-					Kind:       "Service",
-					APIVersion: "v1",
-				},
-			}
-
-			err = adapter.ConvertK8SResource(service, &versionedService)
-			if err != nil {
-				return nil, fmt.Errorf("unable to convert internal object to versioned object: %w", err)
-			}
-
-			return &versionedService, nil
-		}
-=======
 	service, err := adapter.buildServiceFromContainer(container)
 	if err != nil {
 		return nil, fmt.Errorf("unable to build service: %w", err)
->>>>>>> 2ebaf451
 	}
 
 	versionedService := corev1.Service{
