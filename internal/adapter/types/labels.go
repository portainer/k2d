--- conflicted
+++ resolved
@@ -30,19 +30,16 @@
 
 	// WorkloadNameLabelKey is the key used to store the workload name in the container labels
 	WorkloadNameLabelKey = "workload.k2d.io/name"
-<<<<<<< HEAD
+
+	// PersistentVolumeLabelKey is the key used to store the persistent volume name in the container labels
+	PersistentVolumeLabelKey = "storage.k2d.io/pv"
+
+	// PersistentVolumeClaimLabelKey is the key used to store the persistent volume name in the container labels
+	PersistentVolumeClaimLabelKey = "storage.k2d.io/pvc"
 )
 
 const (
 	// DeploymentWorkloadType is the label value used to identify a Deployment workload
 	// It is stored on a container as a label and used to filter containers when listing deployments
 	DeploymentWorkloadType = "deployment"
-=======
-
-	// PersistentVolumeLabelKey is the key used to store the persistent volume name in the container labels
-	PersistentVolumeLabelKey = "storage.k2d.io/pv"
-
-	// PersistentVolumeClaimLabelKey is the key used to store the persistent volume name in the container labels
-	PersistentVolumeClaimLabelKey = "storage.k2d.io/pvc"
->>>>>>> 21b3ac5d
 )