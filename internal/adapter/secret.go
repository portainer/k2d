--- conflicted
+++ resolved
@@ -4,13 +4,9 @@
 	"context"
 	"fmt"
 
-<<<<<<< HEAD
 	"github.com/docker/docker/api/types/filters"
 	"github.com/docker/docker/api/types/volume"
 	k2dtypes "github.com/portainer/k2d/internal/adapter/types"
-=======
-	"github.com/portainer/k2d/internal/k8s"
->>>>>>> f84b4c63
 	corev1 "k8s.io/api/core/v1"
 	metav1 "k8s.io/apimachinery/pkg/apis/meta/v1"
 	"k8s.io/apimachinery/pkg/labels"
@@ -82,7 +78,6 @@
 	return &versionedSecret, nil
 }
 
-<<<<<<< HEAD
 func (adapter *KubeDockerAdapter) ListSecrets() (core.SecretList, error) {
 	labelFilter := filters.NewArgs()
 	labelFilter.Add("label", fmt.Sprintf("%s=%s", k2dtypes.GenericLabelKey, "secret"))
@@ -101,39 +96,4 @@
 	}
 
 	return adapter.fileSystemStore.GetSecrets(mountPoints)
-=======
-func (adapter *KubeDockerAdapter) ListSecrets(selector labels.Selector) (corev1.SecretList, error) {
-
-	secretList, err := adapter.listSecrets(selector)
-	if err != nil {
-		return corev1.SecretList{}, fmt.Errorf("unable to list secrets: %w", err)
-	}
-
-	versionedSecretList := corev1.SecretList{
-		TypeMeta: metav1.TypeMeta{
-			Kind:       "SecretList",
-			APIVersion: "v1",
-		},
-	}
-
-	err = adapter.ConvertK8SResource(&secretList, &versionedSecretList)
-	if err != nil {
-		return corev1.SecretList{}, fmt.Errorf("unable to convert internal SecretList to versioned SecretList: %w", err)
-	}
-
-	return versionedSecretList, nil
-}
-
-func (adapter *KubeDockerAdapter) GetSecretTable(selector labels.Selector) (*metav1.Table, error) {
-	secretList, err := adapter.listSecrets(selector)
-	if err != nil {
-		return &metav1.Table{}, fmt.Errorf("unable to list secrets: %w", err)
-	}
-
-	return k8s.GenerateTable(&secretList)
-}
-
-func (adapter *KubeDockerAdapter) listSecrets(selector labels.Selector) (core.SecretList, error) {
-	return adapter.fileSystemStore.GetSecrets(selector)
->>>>>>> f84b4c63
 }