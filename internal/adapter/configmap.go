package adapter

import (
	"context"
	"fmt"

<<<<<<< HEAD
	"github.com/docker/docker/api/types/filters"
	"github.com/docker/docker/api/types/volume"
	k2dtypes "github.com/portainer/k2d/internal/adapter/types"
=======
	"github.com/portainer/k2d/internal/k8s"
>>>>>>> f84b4c63
	corev1 "k8s.io/api/core/v1"
	metav1 "k8s.io/apimachinery/pkg/apis/meta/v1"
	"k8s.io/kubernetes/pkg/apis/core"
)

func (adapter *KubeDockerAdapter) CreateConfigMap(ctx context.Context, configMap *corev1.ConfigMap) error {
	_, err := adapter.CreateVolume(ctx, VolumeOptions{
		VolumeName: configMap.Name,
		Labels: map[string]string{
			k2dtypes.GenericLabelKey: "configmap",
		},
	})
	if err != nil {
		return fmt.Errorf("unable to create volume: %w", err)
	}

	err = adapter.fileSystemStore.StoreConfigMap(configMap)
	if err != nil {
		return fmt.Errorf("unable to store configmap: %w", err)
	}

	return nil
}

func (adapter *KubeDockerAdapter) DeleteConfigMap(configMapName string) error {
	filter := filters.NewArgs()
	filter.Add("label", fmt.Sprintf("%s=%s", k2dtypes.GenericLabelKey, "configmap"))
	filter.Add("name", configMapName)

	volume, err := adapter.cli.VolumeList(context.Background(), volume.ListOptions{
		Filters: filter,
	})
	if err != nil {
		return fmt.Errorf("unable to get the requested volume: %w", err)
	}

	if len(volume.Volumes) != 0 {
		err = adapter.cli.VolumeRemove(context.Background(), volume.Volumes[0].Name, true)
		if err != nil {
			return fmt.Errorf("unable to remove volume: %w", err)
		}
	}

	return nil
}

func (adapter *KubeDockerAdapter) GetConfigMap(configMapName string) (*corev1.ConfigMap, error) {
	configMap, err := adapter.fileSystemStore.GetConfigMap(configMapName)
	if err != nil {
		return &corev1.ConfigMap{}, fmt.Errorf("unable to get configmap: %w", err)
	}

	versionedConfigMap := corev1.ConfigMap{
		TypeMeta: metav1.TypeMeta{
			Kind:       "ConfigMap",
			APIVersion: "v1",
		},
	}

	err = adapter.ConvertK8SResource(configMap, &versionedConfigMap)
	if err != nil {
		return nil, fmt.Errorf("unable to convert internal object to versioned object: %w", err)
	}

	versionedConfigMap.ObjectMeta.Annotations["kubectl.kubernetes.io/last-applied-configuration"] = ""

	return &versionedConfigMap, nil
}

<<<<<<< HEAD
func (adapter *KubeDockerAdapter) ListConfigMaps() (core.ConfigMapList, error) {
	labelFilter := filters.NewArgs()
	labelFilter.Add("label", fmt.Sprintf("%s=%s", k2dtypes.GenericLabelKey, "configmap"))

	volume, err := adapter.cli.VolumeList(context.Background(), volume.ListOptions{
		Filters: labelFilter,
	})

	if err != nil {
		return core.ConfigMapList{}, fmt.Errorf("unable to list volumes: %w", err)
	}

	mountPoints := []string{}
	for _, v := range volume.Volumes {
		mountPoints = append(mountPoints, v.Mountpoint)
	}

	return adapter.fileSystemStore.GetConfigMaps(mountPoints)
=======
func (adapter *KubeDockerAdapter) GetConfigMapTable() (*metav1.Table, error) {
	configMapList, err := adapter.listConfigMaps()
	if err != nil {
		return &metav1.Table{}, fmt.Errorf("unable to list configmaps: %w", err)
	}

	return k8s.GenerateTable(&configMapList)
}

func (adapter *KubeDockerAdapter) ListConfigMaps() (corev1.ConfigMapList, error) {
	configMapList, err := adapter.listConfigMaps()
	if err != nil {
		return corev1.ConfigMapList{}, fmt.Errorf("unable to list configmaps: %w", err)
	}

	versionedConfigMapList := corev1.ConfigMapList{
		TypeMeta: metav1.TypeMeta{
			Kind:       "ConfigMapList",
			APIVersion: "v1",
		},
	}

	err = adapter.ConvertK8SResource(&configMapList, &versionedConfigMapList)
	if err != nil {
		return corev1.ConfigMapList{}, fmt.Errorf("unable to convert internal ConfigMapList to versioned ConfigMapList: %w", err)
	}

	return versionedConfigMapList, nil
}

func (adapter *KubeDockerAdapter) listConfigMaps() (core.ConfigMapList, error) {
	return adapter.fileSystemStore.GetConfigMaps()
>>>>>>> f84b4c63
}<|MERGE_RESOLUTION|>--- conflicted
+++ resolved
@@ -4,13 +4,9 @@
 	"context"
 	"fmt"
 
-<<<<<<< HEAD
 	"github.com/docker/docker/api/types/filters"
 	"github.com/docker/docker/api/types/volume"
 	k2dtypes "github.com/portainer/k2d/internal/adapter/types"
-=======
-	"github.com/portainer/k2d/internal/k8s"
->>>>>>> f84b4c63
 	corev1 "k8s.io/api/core/v1"
 	metav1 "k8s.io/apimachinery/pkg/apis/meta/v1"
 	"k8s.io/kubernetes/pkg/apis/core"
@@ -80,7 +76,6 @@
 	return &versionedConfigMap, nil
 }
 
-<<<<<<< HEAD
 func (adapter *KubeDockerAdapter) ListConfigMaps() (core.ConfigMapList, error) {
 	labelFilter := filters.NewArgs()
 	labelFilter.Add("label", fmt.Sprintf("%s=%s", k2dtypes.GenericLabelKey, "configmap"))
@@ -99,38 +94,4 @@
 	}
 
 	return adapter.fileSystemStore.GetConfigMaps(mountPoints)
-=======
-func (adapter *KubeDockerAdapter) GetConfigMapTable() (*metav1.Table, error) {
-	configMapList, err := adapter.listConfigMaps()
-	if err != nil {
-		return &metav1.Table{}, fmt.Errorf("unable to list configmaps: %w", err)
-	}
-
-	return k8s.GenerateTable(&configMapList)
-}
-
-func (adapter *KubeDockerAdapter) ListConfigMaps() (corev1.ConfigMapList, error) {
-	configMapList, err := adapter.listConfigMaps()
-	if err != nil {
-		return corev1.ConfigMapList{}, fmt.Errorf("unable to list configmaps: %w", err)
-	}
-
-	versionedConfigMapList := corev1.ConfigMapList{
-		TypeMeta: metav1.TypeMeta{
-			Kind:       "ConfigMapList",
-			APIVersion: "v1",
-		},
-	}
-
-	err = adapter.ConvertK8SResource(&configMapList, &versionedConfigMapList)
-	if err != nil {
-		return corev1.ConfigMapList{}, fmt.Errorf("unable to convert internal ConfigMapList to versioned ConfigMapList: %w", err)
-	}
-
-	return versionedConfigMapList, nil
-}
-
-func (adapter *KubeDockerAdapter) listConfigMaps() (core.ConfigMapList, error) {
-	return adapter.fileSystemStore.GetConfigMaps()
->>>>>>> f84b4c63
 }